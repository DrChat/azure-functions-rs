--- conflicted
+++ resolved
@@ -8,11 +8,7 @@
     "t-eckert",
     "rtyler",
     "dmolokanov",
-<<<<<<< HEAD
-    "slyons"
-=======
     "slyons",
     "ajnirp"
->>>>>>> 246e2ffd
   ]
 }